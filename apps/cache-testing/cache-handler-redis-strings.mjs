import { CacheHandler } from '@neshca/cache-handler';
<<<<<<< HEAD
import createLruCache from '@neshca/cache-handler/local-lru';
import createRedisCache from '@neshca/cache-handler/redis-strings';
=======
import createLruHandler from '@neshca/cache-handler/local-lru';
import createRedisHandler from '@neshca/cache-handler/redis-strings';
>>>>>>> c8dd1d61
import { createClient } from 'redis';

CacheHandler.onCreation(async () => {
    if (!process.env.REDIS_URL) {
        console.warn('Make sure that REDIS_URL is added to the .env.local file and loaded properly.');
    }

    const PREFIX = 'string:';

    const client = createClient({
        url: process.env.REDIS_URL,
        name: `cache-handler:${PREFIX}${process.env.PORT ?? process.pid}`,
    });

    client.on('error', () => {});

    console.info('Connecting Redis client...');
    await client.connect();
    console.info('Redis client connected.');

    const redisHandler = createRedisHandler({
        client,
        keyPrefix: PREFIX,
    });

    const localHandler = createLruHandler();

    return {
<<<<<<< HEAD
        handlers: [redisCache, localCache],
=======
        handlers: [redisHandler, localHandler],
>>>>>>> c8dd1d61
    };
});

export default CacheHandler;<|MERGE_RESOLUTION|>--- conflicted
+++ resolved
@@ -1,11 +1,6 @@
 import { CacheHandler } from '@neshca/cache-handler';
-<<<<<<< HEAD
-import createLruCache from '@neshca/cache-handler/local-lru';
-import createRedisCache from '@neshca/cache-handler/redis-strings';
-=======
 import createLruHandler from '@neshca/cache-handler/local-lru';
 import createRedisHandler from '@neshca/cache-handler/redis-strings';
->>>>>>> c8dd1d61
 import { createClient } from 'redis';
 
 CacheHandler.onCreation(async () => {
@@ -34,11 +29,7 @@
     const localHandler = createLruHandler();
 
     return {
-<<<<<<< HEAD
-        handlers: [redisCache, localCache],
-=======
         handlers: [redisHandler, localHandler],
->>>>>>> c8dd1d61
     };
 });
 

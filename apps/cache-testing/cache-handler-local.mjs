--- conflicted
+++ resolved
@@ -1,13 +1,4 @@
 import { CacheHandler } from '@neshca/cache-handler';
-<<<<<<< HEAD
-import createLruCache from '@neshca/cache-handler/local-lru';
-
-CacheHandler.onCreation(() => {
-    const localCache = createLruCache();
-
-    return {
-        handlers: [localCache],
-=======
 import createLruHandler from '@neshca/cache-handler/local-lru';
 
 CacheHandler.onCreation(() => {
@@ -15,7 +6,6 @@
 
     return {
         handlers: [localHandler],
->>>>>>> c8dd1d61
     };
 });
 

--- conflicted
+++ resolved
@@ -62,7 +62,6 @@
         }
     }
 
-<<<<<<< HEAD
     function sanitizeTag(str: string) {
         return str.replace(/[^a-zA-Z0-9]/gi, '_');
     }
@@ -83,8 +82,6 @@
         // Index already exists
     }
 
-=======
->>>>>>> 6cf06b51
     return {
         name: 'redis-stack',
         async get(key) {
@@ -102,7 +99,6 @@
 
             let preparedCacheValue = cacheHandlerValue;
 
-<<<<<<< HEAD
             if (cacheHandlerValue.value?.kind === 'ROUTE') {
                 preparedCacheValue = structuredClone(cacheHandlerValue);
                 // @ts-expect-error -- object must have the same shape as cacheValue
@@ -112,13 +108,6 @@
             preparedCacheValue.tags = preparedCacheValue.tags.map(sanitizeTag);
 
             const options = getTimeoutRedisCommandOptions(timeoutMs);
-=======
-            const setTags = cacheHandlerValue.tags.length
-                ? client.hSet(options, keyPrefix + sharedTagsKey, {
-                      [key]: JSON.stringify(cacheHandlerValue.tags),
-                  })
-                : undefined;
->>>>>>> 6cf06b51
 
             const setCacheValue = client.json.set(
                 options,
@@ -136,49 +125,15 @@
         async revalidateTag(tag) {
             assertClientIsReady();
 
-<<<<<<< HEAD
-            const options = getTimeoutRedisCommandOptions(timeoutMs);
-
             const query = await client.ft.search('idx:tags', `@tag:(${sanitizeTag(tag)})`);
 
             const keysToDelete = query.documents.map((document) => document.id);
-=======
-            const remoteTags: Record<string, string> = await client.hGetAll(
-                getTimeoutRedisCommandOptions(timeoutMs),
-                keyPrefix + sharedTagsKey,
-            );
 
-            const tagsMap = new Map(Object.entries(remoteTags));
-
-            const keysToDelete = [];
-
-            const tagsToDelete = [];
-
-            for (const [key, tagsString] of tagsMap) {
-                const tags = JSON.parse(tagsString);
-
-                if (tags.includes(tag)) {
-                    keysToDelete.push(keyPrefix + key);
-                    tagsToDelete.push(key);
-                }
-            }
->>>>>>> 6cf06b51
-
-            if (keysToDelete.length === 0) {
-                return;
-            }
-
-<<<<<<< HEAD
-            await Promise.all([deleteCacheOperation]);
-=======
             const options = getTimeoutRedisCommandOptions(timeoutMs);
 
             const deleteKeysOperation = client.del(options, keysToDelete);
 
-            const updateTagsOperation = client.hDel(options, keyPrefix + sharedTagsKey, tagsToDelete);
-
-            await Promise.all([deleteKeysOperation, updateTagsOperation]);
->>>>>>> 6cf06b51
+            await Promise.all([deleteKeysOperation]);
         },
     };
 }
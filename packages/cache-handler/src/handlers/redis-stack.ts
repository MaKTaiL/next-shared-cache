import { SchemaFieldTypes, type RedisClientType } from 'redis';

import type { CacheHandlerValue, Handler } from '../cache-handler';
import type { RedisJSON } from '../common-types';
import { getTimeoutRedisCommandOptions } from '../helpers/get-timeout-redis-command-options';

/**
 * The configuration options for the Redis Handler
 */
export type RedisCacheHandlerOptions<T> = {
    /**
     * The Redis client instance.
     */
    client: T;
    /**
     * Optional. Prefix for all keys, useful for namespacing. Defaults to an empty string.
     */
    keyPrefix?: string;
    /**
     * Optional. Key for storing cache tags. Defaults to `__sharedTags__`.
     */
    sharedTagsKey?: string;
    /**
     * Timeout in milliseconds for Redis operations. Defaults to 5000.
     */
    timeoutMs?: number;
};

/**
 * Creates a Handler using Redis client.
 *
 * This function initializes a Handler for managing cache operations using Redis.
 * It supports Redis Client. The handler includes
 * methods to get, set, and manage cache values and revalidated tags.
 *
 * @param options - The configuration options for the Redis Handler. See {@link RedisCacheHandlerOptions}.
 *
 * @returns A promise that resolves to object representing the cache, with methods for cache operations.
 *
 * @example
 * ```js
 * const redisClient = createRedisClient(...);
 * const cache = await createCache({
 *   client: redisClient,
 *   keyPrefix: 'myApp:',
 *   sharedTagsKey: 'myTags'
 * });
 * ```
 *
 * @remarks
 * - the `get` method retrieves a value from the cache, automatically converting `Buffer` types when necessary.
 * - the `set` method allows setting a value in the cache.
 * - the `revalidateTag` methods are used for handling tag-based cache revalidation.
 */
export default async function createCache<T extends RedisClientType>({
    client,
    keyPrefix = '',
    sharedTagsKey = '__sharedTags__',
    timeoutMs = 5000,
}: RedisCacheHandlerOptions<T>): Promise<Handler> {
    function assertClientIsReady(): void {
        if (!client.isReady) {
            throw new Error('Redis client is not ready');
        }
    }

    function sanitizeTag(str: string) {
        return str.replace(/[^a-zA-Z0-9]/gi, '_');
    }

    assertClientIsReady();

    await client.json.set(
        getTimeoutRedisCommandOptions(timeoutMs),
        `${keyPrefix}${sharedTagsKey}`,
        '.',
        {},
        {
            NX: true,
        },
    );

    try {
        await client.ft.create(
            'idx:tags',
            {
                '$value.tags': { type: SchemaFieldTypes.TEXT, AS: 'tag' },
            },
            {
                ON: 'JSON',
            },
        );
    } catch (e) {
        // Index already exists
    }

    return {
        name: 'redis-stack',
        async get(key) {
            assertClientIsReady();

            const cacheValue = (await client.json.get(
                getTimeoutRedisCommandOptions(timeoutMs),
                keyPrefix + key,
            )) as CacheHandlerValue | null;

            if (cacheValue?.value?.kind === 'ROUTE') {
                cacheValue.value.body = Buffer.from(cacheValue.value.body as unknown as string, 'base64');
            }

            return cacheValue;
        },
        async set(key, cacheHandlerValue) {
            assertClientIsReady();

            let preparedCacheValue = cacheHandlerValue;

            if (cacheHandlerValue.value?.kind === 'ROUTE') {
                preparedCacheValue = structuredClone(cacheHandlerValue);
                // @ts-expect-error -- object must have the same shape as cacheValue
                preparedCacheValue.value.body = cacheHandlerValue.value.body.toString('base64') as unknown as Buffer;
            }

            if (preparedCacheValue.value?.kind === 'FETCH') {
                preparedCacheValue.value.tags = preparedCacheValue.value.tags?.map(sanitizeTag);
            }

            const options = getTimeoutRedisCommandOptions(timeoutMs);

            const setTags = client.json.set(options, `${keyPrefix}${sharedTagsKey}`, `.${key}`, cacheHandlerValue.tags);

            const setCacheValue = client.json.set(
                options,
                keyPrefix + key,
                '.',
                preparedCacheValue as unknown as RedisJSON,
            );

            const expireCacheValue = cacheHandlerValue.lifespan
                ? client.expireAt(options, keyPrefix + key, cacheHandlerValue.lifespan.expireAt)
                : undefined;

            await Promise.all([setCacheValue, expireCacheValue, setTags]);
        },
        async revalidateTag(tag) {
            assertClientIsReady();

            const options = getTimeoutRedisCommandOptions(timeoutMs);

            const remoteTagsMap = await client.json.get(options, `${keyPrefix}${sharedTagsKey}`);

<<<<<<< HEAD
            let keys = await client.ft.search('idx:tags', `@tag:(${sanitizeTag(tag)})`);
            for (let doc of keys.documents) {
                await client.del(doc.id);
            }

            await client.json.set(
                getTimeoutRedisCommandOptions(timeoutMs),
                keyPrefix + revalidatedTagsKey,
                `.${sanitizeTag(tag)}`,
                revalidatedAt,
=======
            const tagMap = new Map(Object.entries(remoteTagsMap as Record<string, string[]>));

            const keysToDelete = [];

            for (const [key, tags] of tagMap) {
                if (tags.includes(tag)) {
                    keysToDelete.push(keyPrefix + key);
                    tagMap.delete(key);
                }
            }

            const deleteCacheOperation = client.del(options, keysToDelete);

            const setTagsOperation = client.json.set(
                options,
                `${keyPrefix}${sharedTagsKey}`,
                '.',
                Object.fromEntries(tagMap),
>>>>>>> 10a57bea
            );

            await Promise.all([deleteCacheOperation, setTagsOperation]);
        },
    };
}<|MERGE_RESOLUTION|>--- conflicted
+++ resolved
@@ -70,21 +70,11 @@
 
     assertClientIsReady();
 
-    await client.json.set(
-        getTimeoutRedisCommandOptions(timeoutMs),
-        `${keyPrefix}${sharedTagsKey}`,
-        '.',
-        {},
-        {
-            NX: true,
-        },
-    );
-
     try {
         await client.ft.create(
             'idx:tags',
             {
-                '$value.tags': { type: SchemaFieldTypes.TEXT, AS: 'tag' },
+                '$.tags': { type: SchemaFieldTypes.TEXT, AS: 'tag' },
             },
             {
                 ON: 'JSON',
@@ -121,13 +111,11 @@
                 preparedCacheValue.value.body = cacheHandlerValue.value.body.toString('base64') as unknown as Buffer;
             }
 
-            if (preparedCacheValue.value?.kind === 'FETCH') {
-                preparedCacheValue.value.tags = preparedCacheValue.value.tags?.map(sanitizeTag);
-            }
+            preparedCacheValue.tags = preparedCacheValue.tags.map((tag) => {
+                return sanitizeTag(sharedTagsKey + tag);
+            });
 
             const options = getTimeoutRedisCommandOptions(timeoutMs);
-
-            const setTags = client.json.set(options, `${keyPrefix}${sharedTagsKey}`, `.${key}`, cacheHandlerValue.tags);
 
             const setCacheValue = client.json.set(
                 options,
@@ -140,49 +128,20 @@
                 ? client.expireAt(options, keyPrefix + key, cacheHandlerValue.lifespan.expireAt)
                 : undefined;
 
-            await Promise.all([setCacheValue, expireCacheValue, setTags]);
+            await Promise.all([setCacheValue, expireCacheValue]);
         },
         async revalidateTag(tag) {
             assertClientIsReady();
 
             const options = getTimeoutRedisCommandOptions(timeoutMs);
 
-            const remoteTagsMap = await client.json.get(options, `${keyPrefix}${sharedTagsKey}`);
+            const query = await client.ft.search('idx:tags', `@tag:(${sanitizeTag(sharedTagsKey + tag)})`);
 
-<<<<<<< HEAD
-            let keys = await client.ft.search('idx:tags', `@tag:(${sanitizeTag(tag)})`);
-            for (let doc of keys.documents) {
-                await client.del(doc.id);
-            }
-
-            await client.json.set(
-                getTimeoutRedisCommandOptions(timeoutMs),
-                keyPrefix + revalidatedTagsKey,
-                `.${sanitizeTag(tag)}`,
-                revalidatedAt,
-=======
-            const tagMap = new Map(Object.entries(remoteTagsMap as Record<string, string[]>));
-
-            const keysToDelete = [];
-
-            for (const [key, tags] of tagMap) {
-                if (tags.includes(tag)) {
-                    keysToDelete.push(keyPrefix + key);
-                    tagMap.delete(key);
-                }
-            }
+            const keysToDelete = query.documents.map((doc) => doc.id);
 
             const deleteCacheOperation = client.del(options, keysToDelete);
 
-            const setTagsOperation = client.json.set(
-                options,
-                `${keyPrefix}${sharedTagsKey}`,
-                '.',
-                Object.fromEntries(tagMap),
->>>>>>> 10a57bea
-            );
-
-            await Promise.all([deleteCacheOperation, setTagsOperation]);
+            await Promise.all([deleteCacheOperation]);
         },
     };
 }
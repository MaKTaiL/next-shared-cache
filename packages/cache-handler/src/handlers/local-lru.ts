import type { LruCacheOptions } from '@neshca/next-lru-cache/next-cache-handler-value';
import createCacheStore from '@neshca/next-lru-cache/next-cache-handler-value';

import type { Handler } from '../cache-handler';

export type LruCacheHandlerOptions = LruCacheOptions;

/**
 * Creates an LRU (Least Recently Used) cache Handler.
 *
 * This function initializes an LRU cache handler for managing cache operations.
 * It allows setting a maximum number of items and maximum item size in bytes.
 * The handler includes methods to get and set cache values.
 * Revalidation is handled by the `CacheHandler` class.
 *
 * @param options - The configuration options for the LRU cache handler. See {@link LruCacheHandlerOptions}.
 *
 * @returns An object representing the cache, with methods for cache operations.
 *
 * @example
 * ```js
 * const lruHandler = createLruHandler({
 *   maxItemsNumber: 10000, // 10000 items
 *   maxItemSizeBytes: 1024 * 1024 * 500, // 500 MB
 * });
 * ```
 *
 * @remarks
 * - Use this Handler as a fallback for any remote store Handler.
 */
<<<<<<< HEAD
export default function createLruCache({ ...lruOptions }: LruCacheHandlerOptions = {}): Handler {
    const lruCacheStore = createCache(lruOptions);
=======
export default function createHandler({ ...lruOptions }: LruCacheHandlerOptions = {}): Handler {
    const lruCacheStore = createCacheStore(lruOptions);
>>>>>>> c8dd1d61

    return {
        name: 'local-lru',
        get(key) {
            const cacheValue = lruCacheStore.get(key);

            if (!cacheValue) {
                return Promise.resolve(null);
            }

            return Promise.resolve(cacheValue);
        },
        set(key, cacheHandlerValue) {
            lruCacheStore.set(key, cacheHandlerValue);

            return Promise.resolve();
        },
        revalidateTag(tag) {
            // Iterate over all entries in the cache
            for (const [key, { tags }] of lruCacheStore.entries()) {
                // If the value's tags include the specified tag, delete this entry
                if (tags.includes(tag)) {
                    lruCacheStore.delete(key);
                }
            }

            return Promise.resolve();
        },
        delete(key) {
            lruCacheStore.delete(key);

            return Promise.resolve();
        },
    };
}<|MERGE_RESOLUTION|>--- conflicted
+++ resolved
@@ -28,13 +28,8 @@
  * @remarks
  * - Use this Handler as a fallback for any remote store Handler.
  */
-<<<<<<< HEAD
-export default function createLruCache({ ...lruOptions }: LruCacheHandlerOptions = {}): Handler {
-    const lruCacheStore = createCache(lruOptions);
-=======
 export default function createHandler({ ...lruOptions }: LruCacheHandlerOptions = {}): Handler {
     const lruCacheStore = createCacheStore(lruOptions);
->>>>>>> c8dd1d61
 
     return {
         name: 'local-lru',

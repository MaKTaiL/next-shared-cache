--- conflicted
+++ resolved
@@ -54,45 +54,22 @@
                 return null;
             }
 
-<<<<<<< HEAD
-            // use reviveFromBase64Representation to restore binary data from Base64
-            const data = JSON.parse(result, reviveFromBase64Representation) as CacheHandlerValue | null;
-
-            return data;
-=======
             return JSON.parse(result) as CacheHandlerValue | null;
->>>>>>> c8dd1d61
         },
         async set(key, cacheHandlerValue) {
             assertClientIsReady();
 
             const options = getTimeoutRedisCommandOptions(timeoutMs);
 
-<<<<<<< HEAD
-            const isRouteKind = cacheHandlerValue.value?.kind === 'ROUTE';
-
-            const setOperation = client.set(
-                options,
-                keyPrefix + key,
-                // use replaceJsonWithBase64 to store binary data in Base64 and save space for ROUTE kind
-                JSON.stringify(cacheHandlerValue, isRouteKind ? replaceJsonWithBase64 : undefined),
-            );
-=======
             const setOperation = client.set(options, keyPrefix + key, JSON.stringify(cacheHandlerValue));
->>>>>>> c8dd1d61
 
             const expireOperation = cacheHandlerValue.lifespan
                 ? client.expireAt(options, keyPrefix + key, cacheHandlerValue.lifespan.expireAt)
                 : undefined;
 
             const setTagsOperation = cacheHandlerValue.tags.length
-<<<<<<< HEAD
-                ? client.hSet(options, `${keyPrefix}${sharedTagsKey}`, {
-                      [key]: cacheHandlerValue.tags.join(','),
-=======
                 ? client.hSet(options, keyPrefix + sharedTagsKey, {
                       [key]: JSON.stringify(cacheHandlerValue.tags),
->>>>>>> c8dd1d61
                   })
                 : undefined;
 
@@ -103,25 +80,13 @@
 
             const remoteTags: Record<string, string> = await client.hGetAll(
                 getTimeoutRedisCommandOptions(timeoutMs),
-<<<<<<< HEAD
-                `${keyPrefix}${sharedTagsKey}`,
-=======
                 keyPrefix + sharedTagsKey,
->>>>>>> c8dd1d61
             );
 
             const tagsMap = new Map(Object.entries(remoteTags));
 
             const keysToDelete = [];
 
-<<<<<<< HEAD
-            for (const [key, tagsString] of tagsMap) {
-                const tags = tagsString.split(',');
-
-                if (tags.includes(tag)) {
-                    keysToDelete.push(keyPrefix + key);
-                    tagsMap.delete(key);
-=======
             const tagsToDelete = [];
 
             for (const [key, tagsString] of tagsMap) {
@@ -130,7 +95,6 @@
                 if (tags.includes(tag)) {
                     keysToDelete.push(keyPrefix + key);
                     tagsToDelete.push(key);
->>>>>>> c8dd1d61
                 }
             }
 
@@ -138,15 +102,9 @@
 
             const deleteKeysOperation = client.del(options, keysToDelete);
 
-<<<<<<< HEAD
-            const setTagsOperation = client.hSet(options, `${keyPrefix}${sharedTagsKey}`, Object.fromEntries(tagsMap));
-
-            await Promise.all([deleteKeysOperation, setTagsOperation]);
-=======
             const updateTagsOperation = client.hDel(options, keyPrefix + sharedTagsKey, tagsToDelete);
 
             await Promise.all([deleteKeysOperation, updateTagsOperation]);
->>>>>>> c8dd1d61
         },
     };
 }
--- conflicted
+++ resolved
@@ -19,20 +19,6 @@
 
 export type { CacheHandlerValue };
 
-<<<<<<< HEAD
-function filterNullable(handler: unknown): handler is Handler {
-    return Boolean(handler);
-}
-
-const NEXT_DATA_SUFFIX = '.json';
-
-/**
- * The number of seconds in a year.
- */
-const ONE_YEAR = 60 * 60 * 24 * 365;
-
-=======
->>>>>>> c8dd1d61
 /**
  * Represents a cache Handler.
  */
@@ -135,11 +121,7 @@
  */
 export type TTLParameters = {
     /**
-<<<<<<< HEAD
-     * The time period in seconds for when the cache entry becomes stale. Defaults to 1 year.
-=======
      * The time in seconds for when the cache entry becomes stale. Defaults to 1 year.
->>>>>>> c8dd1d61
      */
     defaultStaleAge: number;
     /**
@@ -158,24 +140,14 @@
  * Configuration options for the {@link CacheHandler}.
  */
 export type CacheHandlerConfig = {
-<<<<<<< HEAD
-=======
     /**
      * An array of cache instances that conform to the Handler interface.
      * Multiple caches can be used to implement various caching strategies or layers.
      */
     handlers: (Handler | undefined | null)[];
->>>>>>> c8dd1d61
     /**
      * Time-to-live (TTL) options for the cache entries.
      */
-<<<<<<< HEAD
-    handlers: (Handler | undefined | null)[];
-    /**
-     * Time-to-live (TTL) options for the cache entries.
-     */
-=======
->>>>>>> c8dd1d61
     ttl?: Partial<TTLParameters>;
 };
 
@@ -228,15 +200,7 @@
 };
 
 /**
-<<<<<<< HEAD
- * Represents a hook function that is called during the creation of the cache. This function allows for custom logic
- * to be executed at the time of cache instantiation, enabling dynamic configuration or initialization tasks.
- *
- * The function can either return a {@link CacheHandlerConfig} object directly or a Promise that resolves to a {@link CacheHandlerConfig},
- * allowing for asynchronous operations if needed.
-=======
  * Represents a hook function that is called during the build and on start of the application.
->>>>>>> c8dd1d61
  *
  * @param context - The {@link CacheCreationContext} object, providing contextual information about the cache creation environment,
  * such as server directory paths and whether the application is running in development mode.
@@ -262,22 +226,14 @@
      * ```js
      * // cache-handler.mjs
      * CacheHandler.onCreation(async () => {
-<<<<<<< HEAD
-     *   const redisCache = await createRedisCache({
-=======
      *   const redisHandler = await createRedisHandler({
->>>>>>> c8dd1d61
      *    client,
      *   });
      *
      *   const localHandler = createLruHandler();
      *
      *   return {
-<<<<<<< HEAD
-     *     cache: [redisCache, localCache],
-=======
      *     handlers: [redisHandler, localHandler],
->>>>>>> c8dd1d61
      *   };
      * });
      *
@@ -300,61 +256,6 @@
 
     static #mergedHandler: Omit<Handler, 'name'>;
 
-<<<<<<< HEAD
-    /**
-     * A Promise that resolves when the `CacheHandler.configureCacheHandler` function has been called and the cache has been configured.
-     * It prevents the cache from being used before it's ready.
-     */
-    static readonly #creationPromise: Promise<void> = new Promise<void>((resolve, reject) => {
-        this.#resolveCreationPromise = resolve;
-        this.#rejectCreationPromise = reject;
-    });
-
-    static #mergedHandler: Omit<Handler, 'name'>;
-
-    static #cacheListLength: number;
-
-    static #debug = typeof process.env.NEXT_PRIVATE_DEBUG_CACHE !== 'undefined';
-
-    static #defaultStaleAge = ONE_YEAR;
-
-    static #estimateExpireAge: (staleAge: number) => number;
-
-    static #fallbackFalseRoutes = new Set<string>();
-
-    static #onCreationHook: OnCreationHook;
-
-    /**
-     * Returns the cache control parameters based on the last modified timestamp and revalidate option.
-     *
-     * @param lastModified The last modified timestamp in milliseconds.
-     *
-     * @param revalidate The revalidate option, representing the maximum age of stale data in seconds.
-     *
-     * @returns The cache control parameters including expire age, expire at, last modified at, stale age, stale at and revalidate.
-     *
-     * @remarks
-     * - `lastModifiedAt` is the Unix timestamp (in seconds) for when the cache entry was last modified.
-     * - `staleAge` is the time period in seconds which equals to the `revalidate` option from Next.js pages.
-     * If page has no `revalidate` option, it will be set to 1 year.
-     * - `expireAge` is the time period in seconds for when the cache entry becomes expired.
-     * - `staleAt` is the Unix timestamp (in seconds) for when the cache entry becomes stale.
-     * - `expireAt` is the Unix timestamp (in seconds) for when the cache entry must be removed from the cache.
-     * - `revalidate` is the value from Next.js revalidate option.
-     * May be false if the page has no revalidate option or the revalidate option is set to false.
-     */
-    static #getLifespanParameters(lastModified: number, revalidate?: Revalidate): LifespanParameters {
-        const lastModifiedAt = Math.floor(lastModified / 1000);
-        const staleAge = revalidate || CacheHandler.#defaultStaleAge;
-        const staleAt = lastModifiedAt + staleAge;
-        const expireAge = CacheHandler.#estimateExpireAge(staleAge);
-        const expireAt = lastModifiedAt + expireAge;
-
-        return { expireAge, expireAt, lastModifiedAt, revalidate, staleAge, staleAt };
-    }
-
-    /**
-=======
     static #cacheListLength: number;
 
     static #debug = typeof process.env.NEXT_PRIVATE_DEBUG_CACHE !== 'undefined';
@@ -458,7 +359,6 @@
     }
 
     /**
->>>>>>> c8dd1d61
      * Registers a hook to be called during the creation of an CacheHandler instance.
      * This method allows for custom cache configurations to be applied at the time of cache instantiation.
      *
@@ -475,11 +375,6 @@
         CacheHandler.#onCreationHook = onCreationHook;
     }
 
-<<<<<<< HEAD
-    static async #configureCacheHandler(cacheCreationContext: CacheCreationContext): Promise<void> {
-        // Retrieve cache configuration by invoking the onCreation hook with the provided context
-        const config = CacheHandler.#onCreationHook(cacheCreationContext);
-=======
     static async #configureCacheHandler(): Promise<void> {
         if (CacheHandler.#mergedHandler) {
             return;
@@ -496,21 +391,10 @@
         }
         // Retrieve cache configuration by invoking the onCreation hook with the provided context
         const config = CacheHandler.#onCreationHook({ serverDistDir, dev, buildId });
->>>>>>> c8dd1d61
 
         // Wait for the cache configuration to be resolved
         const { handlers, ttl = {} } = await config;
 
-<<<<<<< HEAD
-        const { defaultStaleAge = ONE_YEAR, estimateExpireAge } = ttl;
-
-        CacheHandler.#defaultStaleAge = defaultStaleAge;
-
-        CacheHandler.#estimateExpireAge = createValidatedAgeEstimationFunction(estimateExpireAge);
-
-        // Extract the server distribution directory from the cache creation context
-        const { serverDistDir, dev } = cacheCreationContext;
-=======
         const { defaultStaleAge, estimateExpireAge } = ttl;
 
         if (typeof defaultStaleAge === 'number') {
@@ -520,7 +404,6 @@
         CacheHandler.#estimateExpireAge = createValidatedAgeEstimationFunction(estimateExpireAge);
 
         CacheHandler.#serverDistDir = serverDistDir;
->>>>>>> c8dd1d61
 
         // Notify the user that the cache is not used in development mode
         if (dev) {
@@ -536,11 +419,7 @@
             const prerenderManifest = JSON.parse(prerenderManifestData) as PrerenderManifest;
 
             for (const [route, { srcRoute, dataRoute }] of Object.entries(prerenderManifest.routes)) {
-<<<<<<< HEAD
-                const isPagesRouter = dataRoute?.endsWith(NEXT_DATA_SUFFIX);
-=======
                 const isPagesRouter = dataRoute?.endsWith('.json');
->>>>>>> c8dd1d61
 
                 if (isPagesRouter && prerenderManifest.dynamicRoutes[srcRoute || '']?.fallback === false) {
                     CacheHandler.#fallbackFalseRoutes.add(route);
@@ -548,11 +427,7 @@
             }
         } catch (_error) {}
 
-<<<<<<< HEAD
-        const handlersList: Handler[] = handlers.filter(filterNullable);
-=======
         const handlersList: Handler[] = handlers.filter((handler): handler is Handler => Boolean(handler));
->>>>>>> c8dd1d61
 
         CacheHandler.#cacheListLength = handlersList.length;
 
@@ -560,17 +435,6 @@
             async get(key) {
                 for await (const handler of handlersList) {
                     try {
-<<<<<<< HEAD
-                        let cacheValue = await handler.get(key);
-
-                        if (cacheValue?.lifespan && cacheValue.lifespan.expireAt < Math.floor(Date.now() / 1000)) {
-                            cacheValue = null;
-                            handler.delete?.(key);
-                        }
-
-                        if (CacheHandler.#debug) {
-                            console.info(`get from "${handler.name}"`, key, Boolean(cacheValue));
-=======
                         let cacheHandlerValue = await handler.get(key);
 
                         if (
@@ -590,39 +454,18 @@
 
                         if (CacheHandler.#debug) {
                             console.info(`get from "${handler.name}"`, key, Boolean(cacheHandlerValue));
->>>>>>> c8dd1d61
                         }
 
                         return cacheHandlerValue;
                     } catch (error) {
                         if (CacheHandler.#debug) {
-<<<<<<< HEAD
-                            console.warn(
-                                `Cache handler "${handler.name}" failed to get value for key "${key}".`,
-                                error,
-                            );
-=======
                             console.warn(`Handler "${handler.name}" failed to get value for key "${key}".`, error);
->>>>>>> c8dd1d61
                         }
                     }
                 }
 
                 return null;
             },
-<<<<<<< HEAD
-            async set(key, value) {
-                await Promise.all(
-                    handlersList.map((cacheItem) => {
-                        try {
-                            return cacheItem.set(key, value);
-                        } catch (error) {
-                            if (CacheHandler.#debug) {
-                                console.warn(
-                                    `Cache handler "${cacheItem.name}" failed to set value for key "${key}".`,
-                                    error,
-                                );
-=======
             async set(key, cacheHandlerValue) {
                 await Promise.all(
                     handlersList.map((handler) => {
@@ -638,7 +481,6 @@
                         } catch (error) {
                             if (CacheHandler.#debug) {
                                 console.warn(`Handler "${handler.name}" failed to set value for key "${key}".`, error);
->>>>>>> c8dd1d61
                             }
                         }
 
@@ -648,24 +490,12 @@
             },
             async revalidateTag(tag) {
                 await Promise.all(
-<<<<<<< HEAD
-                    handlersList.map((cacheItem) => {
-                        try {
-                            return cacheItem.revalidateTag(tag);
-                        } catch (error) {
-                            if (CacheHandler.#debug) {
-                                console.warn(
-                                    `Cache handler "${cacheItem.name}" failed to revalidate tag "${tag}".`,
-                                    error,
-                                );
-=======
                     handlersList.map((handler) => {
                         try {
                             return handler.revalidateTag(tag);
                         } catch (error) {
                             if (CacheHandler.#debug) {
                                 console.warn(`Handler "${handler.name}" failed to revalidate tag "${tag}".`, error);
->>>>>>> c8dd1d61
                             }
                         }
 
@@ -676,177 +506,6 @@
         };
     }
 
-<<<<<<< HEAD
-    readonly #serverDistDir: string;
-
-    private constructor(context: FileSystemCacheContext) {
-        this.#serverDistDir = context.serverDistDir;
-
-        if (!CacheHandler.#mergedHandler) {
-            const { dev } = context;
-
-            let buildId: string | undefined;
-
-            try {
-                buildId = fs.readFileSync(path.join(this.#serverDistDir, '..', 'BUILD_ID'), 'utf-8');
-            } catch (_error) {
-                buildId = undefined;
-            }
-
-            CacheHandler.#configureCacheHandler({
-                dev,
-                serverDistDir: this.#serverDistDir,
-                buildId,
-            })
-                .then(CacheHandler.#resolveCreationPromise)
-                .catch(CacheHandler.#rejectCreationPromise);
-        }
-    }
-
-    async #readPageWithFallbackFalse(cacheKey: string): Promise<CacheHandlerValue | null> {
-        try {
-            const pageFilePath = this.#getFilePath(`${cacheKey}.html`);
-            const pageDataFilePath = this.#getFilePath(`${cacheKey}${NEXT_DATA_SUFFIX}`);
-
-            const [pageFile, pageDataFile] = await Promise.all([
-                fsPromises.readFile(pageFilePath, 'utf-8'),
-                fsPromises.readFile(pageDataFilePath, 'utf-8'),
-            ]);
-            const { mtime } = await fsPromises.stat(pageFilePath);
-
-            const lastModified = mtime.getTime();
-
-            const pageData = JSON.parse(pageDataFile) as object;
-
-            return {
-                lastModified,
-                lifespan: null,
-                tags: [],
-                value: {
-                    kind: 'PAGE',
-                    html: pageFile,
-                    pageData,
-                    postponed: undefined,
-                    headers: undefined,
-                    status: undefined,
-                },
-            };
-        } catch (_) {
-            // unable to get data from the file system
-        }
-
-        return null;
-    }
-
-    async get(...args: CacheHandlerParametersGet): Promise<CacheHandlerValue | null> {
-        await CacheHandler.#creationPromise;
-
-        const [cacheKey, ctx = {}] = args;
-
-        const { tags = [], kindHint } = ctx;
-
-        let cachedData: CacheHandlerValue | null | undefined = await CacheHandler.#mergedHandler.get(cacheKey);
-
-        const hasFallbackFalse = CacheHandler.#fallbackFalseRoutes.has(cacheKey);
-
-        if (!cachedData && hasFallbackFalse) {
-            cachedData = await this.#readPageWithFallbackFalse(cacheKey);
-
-            if (CacheHandler.#debug) {
-                console.info('get from file system', cacheKey, tags, kindHint, 'got any value', Boolean(cachedData));
-            }
-
-            if (cachedData) {
-                await CacheHandler.#mergedHandler.set(cacheKey, cachedData);
-            }
-        }
-
-        if (!cachedData) {
-            return null;
-        }
-
-        return cachedData;
-    }
-
-    async #writePageWithFallbackFalse(cacheKey: string, pageData: IncrementalCachedPageValue): Promise<void> {
-        try {
-            const htmlPath = this.#getFilePath(`${cacheKey}.html`);
-
-            await fsPromises.mkdir(path.dirname(htmlPath), { recursive: true });
-
-            await Promise.all([
-                fsPromises.writeFile(htmlPath, pageData.html),
-                fsPromises.writeFile(
-                    this.#getFilePath(`${cacheKey}${NEXT_DATA_SUFFIX}`),
-                    JSON.stringify(pageData.pageData),
-                ),
-            ]);
-        } catch (_error) {
-            if (CacheHandler.#debug) {
-                console.warn('Unable to write to the file system', cacheKey);
-            }
-        }
-    }
-
-    async set(...args: CacheHandlerParametersSet): Promise<void> {
-        await CacheHandler.#creationPromise;
-
-        const [cacheKey, data, ctx] = args;
-
-        const { revalidate, tags = [] } = ctx;
-
-        const lastModified = Date.now();
-
-        // enrich the data with the tags
-        if (data?.kind === 'FETCH') {
-            data.tags = tags;
-        }
-
-        const hasFallbackFalse = CacheHandler.#fallbackFalseRoutes.has(cacheKey);
-
-        const lifespan = hasFallbackFalse ? null : CacheHandler.#getLifespanParameters(lastModified, revalidate);
-
-        const cacheValue: CacheHandlerValue = {
-            lastModified,
-            lifespan,
-            tags: data?.kind === 'PAGE' ? getTagsFromPageData(data) : tags,
-            value: data,
-        };
-
-        await CacheHandler.#mergedHandler.set(cacheKey, cacheValue);
-
-        if (CacheHandler.#debug) {
-            console.info('set to external cache store', cacheKey);
-        }
-
-        if (hasFallbackFalse && cacheValue.value?.kind === 'PAGE') {
-            await this.#writePageWithFallbackFalse(cacheKey, cacheValue.value);
-
-            if (CacheHandler.#debug) {
-                console.info('set to file system', cacheKey);
-            }
-        }
-    }
-
-    async revalidateTag(...args: CacheHandlerParametersRevalidateTag): Promise<void> {
-        await CacheHandler.#creationPromise;
-
-        const [tag] = args;
-
-        if (CacheHandler.#debug) {
-            console.info('revalidateTag', tag);
-        }
-
-        await CacheHandler.#mergedHandler.revalidateTag(tag);
-
-        if (CacheHandler.#debug) {
-            console.info('updated external revalidated tags');
-        }
-    }
-
-    #getFilePath(pathname: string): string {
-        return path.join(this.#serverDistDir, 'pages', pathname);
-=======
     private constructor(context: FileSystemCacheContext) {
         CacheHandler.#context = context;
     }
@@ -950,7 +609,6 @@
         if (CacheHandler.#debug) {
             console.info('updated external revalidated tags');
         }
->>>>>>> c8dd1d61
     }
 
     resetRequestCache(): void {
